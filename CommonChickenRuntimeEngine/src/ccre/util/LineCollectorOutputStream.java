/*
 * Copyright 2013-2014 Colby Skeggs
 * 
 * This file is part of the CCRE, the Common Chicken Runtime Engine.
 * 
 * The CCRE is free software: you can redistribute it and/or modify it under the
 * terms of the GNU Lesser General Public License as published by the Free
 * Software Foundation, either version 3 of the License, or (at your option) any
 * later version.
 * 
 * The CCRE is distributed in the hope that it will be useful, but WITHOUT ANY
 * WARRANTY; without even the implied warranty of MERCHANTABILITY or FITNESS FOR
 * A PARTICULAR PURPOSE.  See the GNU Lesser General Public License for more
 * details.
 * 
 * You should have received a copy of the GNU Lesser General Public License
 * along with the CCRE.  If not, see <http://www.gnu.org/licenses/>.
 */
package ccre.util;

import java.io.IOException;
import java.io.OutputStream;

/**
 * Collects each line sent on this OutputStream and sends them to a single
 * collector. Does not properly decode strings! Only works with ASCII.
 *
 * (I figured that it was better to be simple, fast, and reliable than correct.)
 *
 * @author skeggsc
 */
public abstract class LineCollectorOutputStream extends OutputStream {

<<<<<<< HEAD
    private final StringBuffer running = new StringBuffer();

=======
    private byte[] running = new byte[10];
    private int run_i = 0;
    
>>>>>>> d7570e74
    @Override
    public final synchronized void write(int b) throws IOException {
        if (b == '\n') {
            collect(new String(running, 0, run_i));
            run_i = 0;
        } else {
            if (run_i < running.length) {
                byte[] nrun = new byte[running.length * 2];
                System.arraycopy(running, 0, nrun, 0, run_i);
                running = nrun;
            }
            running[run_i++] = (byte) b;
        }
    }

    protected abstract void collect(String toString);
}<|MERGE_RESOLUTION|>--- conflicted
+++ resolved
@@ -1,5 +1,5 @@
 /*
- * Copyright 2013-2014 Colby Skeggs
+ * Copyright 2013 Colby Skeggs
  * 
  * This file is part of the CCRE, the Common Chicken Runtime Engine.
  * 
@@ -31,26 +31,15 @@
  */
 public abstract class LineCollectorOutputStream extends OutputStream {
 
-<<<<<<< HEAD
     private final StringBuffer running = new StringBuffer();
-
-=======
-    private byte[] running = new byte[10];
-    private int run_i = 0;
     
->>>>>>> d7570e74
     @Override
-    public final synchronized void write(int b) throws IOException {
+    public final void write(int b) throws IOException {
         if (b == '\n') {
-            collect(new String(running, 0, run_i));
-            run_i = 0;
+            collect(running.toString());
+            running.setLength(0);
         } else {
-            if (run_i < running.length) {
-                byte[] nrun = new byte[running.length * 2];
-                System.arraycopy(running, 0, nrun, 0, run_i);
-                running = nrun;
-            }
-            running[run_i++] = (byte) b;
+            running.append((char) b);
         }
     }
 
